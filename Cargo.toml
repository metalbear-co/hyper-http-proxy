[package]
name = "hyper-proxy"
version = "0.8.0"
authors = ["Johann Tuffe <tafia973@gmail.com>"]
description = "A proxy connector for Hyper-based applications"

documentation = "https://docs.rs/hyper-proxy"
repository = "https://github.com/tafia/hyper-proxy"

readme = "README.md"
keywords = ["hyper", "proxy", "tokio", "ssl"]
categories = ["web-programming::http-client", "asynchronous", "authentication"]
license = "MIT"
edition = "2018"

[dependencies]
tokio = { version = "1.0", features = ["io-std"] }
hyper = { version = "0.14" }

tower-service = "0.3"
http = "0.2"
futures = "0.3"
bytes = "1.0"
hyper-tls = { version = "0.5.0", optional = true }
tokio-native-tls = { version = "0.3.0", optional=true }
native-tls = { version = "0.2", optional=true }
<<<<<<< HEAD
tokio-rustls = { version = "0.22", optional=true }
hyper-rustls = { version = "0.22", optional = true }
=======
tokio-rustls = { version = "0.14", optional=true }
hyper-rustls = { version="0.22.1", default-features = false, optional=true }
>>>>>>> 549da1b7

webpki = { version = "0.21", optional = true }
rustls-native-certs = { version = "0.5.0", optional = true }
webpki-roots = { version = "0.21.0", optional = true }
headers = "0.3"

[dev-dependencies]
tokio = { version = "1", features = ["full"] }
hyper = { version = "0.14", features = ["client", "http1"] }

[features]
tls = ["tokio-native-tls", "hyper-tls", "native-tls"]
# note that `rustls-base` is not a valid feature on its own - it will configure rustls without root
# certificates!
rustls-base = ["tokio-rustls", "hyper-rustls", "webpki"]
rustls = ["rustls-base", "rustls-native-certs", "hyper-rustls/native-tokio"]
rustls-webpki = ["rustls-base", "webpki-roots", "hyper-rustls/webpki-tokio"]
default = ["tls"]<|MERGE_RESOLUTION|>--- conflicted
+++ resolved
@@ -24,13 +24,8 @@
 hyper-tls = { version = "0.5.0", optional = true }
 tokio-native-tls = { version = "0.3.0", optional=true }
 native-tls = { version = "0.2", optional=true }
-<<<<<<< HEAD
 tokio-rustls = { version = "0.22", optional=true }
 hyper-rustls = { version = "0.22", optional = true }
-=======
-tokio-rustls = { version = "0.14", optional=true }
-hyper-rustls = { version="0.22.1", default-features = false, optional=true }
->>>>>>> 549da1b7
 
 webpki = { version = "0.21", optional = true }
 rustls-native-certs = { version = "0.5.0", optional = true }
